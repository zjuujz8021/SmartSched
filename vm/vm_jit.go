// +build evmjit

package vm

/*
<<<<<<< HEAD
#include <stdint.h>
#include <stdlib.h>

struct evmjit_result
{
	int32_t  returnCode;
	uint64_t returnDataSize;
	void*    returnData;
};

struct evmjit_result evmjit_run(void* _data, void* _env);

=======

void* evmjit_create();
int   evmjit_run(void* _jit, void* _data, void* _env);
void  evmjit_destroy(void* _jit);

// Shared library evmjit (e.g. libevmjit.so) is expected to be installed in /usr/local/lib
// More: https://github.com/ethereum/evmjit
>>>>>>> 079c59b9
#cgo LDFLAGS: -levmjit
*/
import "C"

import (
	"bytes"
	"errors"
	"fmt"
	"github.com/ethereum/go-ethereum/crypto"
	"github.com/ethereum/go-ethereum/state"
	"math/big"
	"unsafe"
)

type JitVm struct {
	env        Environment
	me         ContextRef
	callerAddr []byte
	price      *big.Int
	data       RuntimeData
}

type i256 [32]byte

<<<<<<< HEAD
const (
	Gas = iota
	address
	Caller
	Origin
	CallValue
	CallDataSize
	GasPrice
	CoinBase
	TimeStamp
	Number
	Difficulty
	GasLimit
	CodeSize

	_size

	ReturnDataOffset   = CallValue // Reuse 2 fields for return data reference
	ReturnDataSize     = CallDataSize
	SuicideDestAddress = address ///< Suicide balance destination address
)

type RuntimeData struct {
	elems    [_size]i256
	callData *byte
	code     *byte
=======
type RuntimeData struct {
	gas          int64
	gasPrice     int64
	callData     *byte
	callDataSize uint64
	address      i256
	caller       i256
	origin       i256
	callValue    i256
	coinBase     i256
	difficulty   i256
	gasLimit     i256
	number       uint64
	timestamp    int64
	code         *byte
	codeSize     uint64
>>>>>>> 079c59b9
}

func hash2llvm(h []byte) i256 {
	var m i256
	copy(m[len(m)-len(h):], h) // right aligned copy
	return m
}

func llvm2hash(m *i256) []byte {
<<<<<<< HEAD
	if len(m) != 32 {
		panic("I don't know Go!")
	}
	return C.GoBytes(unsafe.Pointer(m), 32)
=======
	return C.GoBytes(unsafe.Pointer(m), C.int(len(m)))
}

func llvm2hashRef(m *i256) []byte {
	return (*[1 << 30]byte)(unsafe.Pointer(m))[:len(m):len(m)]
>>>>>>> 079c59b9
}

func address2llvm(addr []byte) i256 {
	n := hash2llvm(addr)
	bswap(&n)
	return n
}

<<<<<<< HEAD
=======
// bswap swap bytes of the 256-bit integer on LLVM side
// TODO: Do not change memory on LLVM side, that can conflict with memory access optimizations
>>>>>>> 079c59b9
func bswap(m *i256) *i256 {
	for i, l := 0, len(m); i < l/2; i++ {
		m[i], m[l-i-1] = m[l-i-1], m[i]
	}
	return m
}

func trim(m []byte) []byte {
	skip := 0
	for i := 0; i < len(m); i++ {
		if m[i] == 0 {
			skip++
		} else {
			break
		}
	}
	return m[skip:]
}

func getDataPtr(m []byte) *byte {
	var p *byte
	if len(m) > 0 {
		p = &m[0]
	}
	return p
}

func big2llvm(n *big.Int) i256 {
	m := hash2llvm(n.Bytes())
	bswap(&m)
	return m
}

func llvm2big(m *i256) *big.Int {
	n := big.NewInt(0)
	for i := 0; i < len(m); i++ {
		b := big.NewInt(int64(m[i]))
		b.Lsh(b, uint(i)*8)
		n.Add(n, b)
	}
	return n
}

<<<<<<< HEAD
func llvm2bytes(data *byte, length uint64) []byte {
=======
// llvm2bytesRef creates a []byte slice that references byte buffer on LLVM side (as of that not controller by GC)
// User must asure that referenced memory is available to Go until the data is copied or not needed any more
func llvm2bytesRef(data *byte, length uint64) []byte {
>>>>>>> 079c59b9
	if length == 0 {
		return nil
	}
	if data == nil {
<<<<<<< HEAD
		panic("llvm2bytes: nil pointer to data")
=======
		panic("Unexpected nil data pointer")
>>>>>>> 079c59b9
	}
	return (*[1 << 30]byte)(unsafe.Pointer(data))[:length:length]
}

func untested(condition bool, message string) {
	if condition {
		panic("Condition `" + message + "` tested. Remove assert.")
	}
}

func assert(condition bool, message string) {
	if !condition {
		panic("Assert `" + message + "` failed!")
	}
}

func NewJitVm(env Environment) *JitVm {
	return &JitVm{env: env}
}

func (self *JitVm) Run(me, caller ContextRef, code []byte, value, gas, price *big.Int, callData []byte) (ret []byte, err error) {
<<<<<<< HEAD
	self.env.SetDepth(self.env.Depth() + 1)

=======
	// TODO: depth is increased but never checked by VM. VM should not know about it at all.
	self.env.SetDepth(self.env.Depth() + 1)

	// TODO: Move it to Env.Call() or sth
>>>>>>> 079c59b9
	if Precompiled[string(me.Address())] != nil {
		// if it's address of precopiled contract
		// fallback to standard VM
		stdVm := New(self.env)
		return stdVm.Run(me, caller, code, value, gas, price, callData)
	}

<<<<<<< HEAD
	self.me = me // FIXME: Make sure Run() is not used more than once
	self.callerAddr = caller.Address()
	self.price = price

	self.data.elems[Gas] = big2llvm(gas)
	self.data.elems[address] = address2llvm(self.me.Address())
	self.data.elems[Caller] = address2llvm(caller.Address())
	self.data.elems[Origin] = address2llvm(self.env.Origin())
	self.data.elems[CallValue] = big2llvm(value)
	self.data.elems[CallDataSize] = big2llvm(big.NewInt(int64(len(callData)))) // TODO: Keep call data size as i64
	self.data.elems[GasPrice] = big2llvm(price)
	self.data.elems[CoinBase] = address2llvm(self.env.Coinbase())
	self.data.elems[TimeStamp] = big2llvm(big.NewInt(self.env.Time())) // TODO: Keep timestamp as i64
	self.data.elems[Number] = big2llvm(self.env.BlockNumber())
	self.data.elems[Difficulty] = big2llvm(self.env.Difficulty())
	self.data.elems[GasLimit] = big2llvm(self.env.GasLimit())
	self.data.elems[CodeSize] = big2llvm(big.NewInt(int64(len(code)))) // TODO: Keep code size as i64
	self.data.callData = getDataPtr(callData)
	self.data.code = getDataPtr(code)

	result := C.evmjit_run(unsafe.Pointer(&self.data), unsafe.Pointer(self))
	//fmt.Printf("JIT result: %d\n", r)

	if result.returnCode >= 100 {
		err = errors.New("OOG from JIT")
		gas.SetInt64(0) // Set gas to 0, JIT does not bother
	} else {
		gasLeft := llvm2big(&self.data.elems[Gas]) // TODO: Set value directly to gas instance
		gas.Set(gasLeft)
		if result.returnCode == 1 { // RETURN
			ret = C.GoBytes(result.returnData, C.int(result.returnDataSize))
			C.free(result.returnData)
		} else if result.returnCode == 2 { // SUICIDE
			state := self.Env().State()
			receiverAddr := llvm2hash(bswap(&self.data.elems[address]))
			receiverAddr = trim(receiverAddr) // TODO: trim all zeros or subslice 160bits?
=======
	if self.me != nil {
		panic("JitVm.Run() can be called only once per JitVm instance")
	}

	self.me = me
	self.callerAddr = caller.Address()
	self.price = price

	self.data.gas = gas.Int64()
	self.data.gasPrice = price.Int64()
	self.data.callData = getDataPtr(callData)
	self.data.callDataSize = uint64(len(callData))
	self.data.address = address2llvm(self.me.Address())
	self.data.caller = address2llvm(caller.Address())
	self.data.origin = address2llvm(self.env.Origin())
	self.data.callValue = big2llvm(value)
	self.data.coinBase = address2llvm(self.env.Coinbase())
	self.data.difficulty = big2llvm(self.env.Difficulty())
	self.data.gasLimit = big2llvm(self.env.GasLimit())
	self.data.number = self.env.BlockNumber().Uint64()
	self.data.timestamp = self.env.Time()
	self.data.code = getDataPtr(code)
	self.data.codeSize = uint64(len(code))

	jit := C.evmjit_create()
	retCode := C.evmjit_run(jit, unsafe.Pointer(&self.data), unsafe.Pointer(self))

	if retCode < 0 {
		err = errors.New("OOG from JIT")
		gas.SetInt64(0) // Set gas to 0, JIT does not bother
	} else {
		gas.SetInt64(self.data.gas)
		if retCode == 1 { // RETURN
			ret = C.GoBytes(unsafe.Pointer(self.data.callData), C.int(self.data.callDataSize))
		} else if retCode == 2 { // SUICIDE
			// TODO: Suicide support logic should be moved to Env to be shared by VM implementations
			state := self.Env().State()
			receiverAddr := llvm2hashRef(bswap(&self.data.address))
>>>>>>> 079c59b9
			receiver := state.GetOrNewStateObject(receiverAddr)
			balance := state.GetBalance(me.Address())
			receiver.AddAmount(balance)
			state.Delete(me.Address())
		}
	}
<<<<<<< HEAD

=======
	
	C.evmjit_destroy(jit);
>>>>>>> 079c59b9
	return
}

func (self *JitVm) Printf(format string, v ...interface{}) VirtualMachine {
	return self
}

func (self *JitVm) Endl() VirtualMachine {
	return self
}

func (self *JitVm) Env() Environment {
	return self.env
}

//export env_sha3
<<<<<<< HEAD
func env_sha3(dataPtr unsafe.Pointer, length uint64, resultPtr unsafe.Pointer) {
	data := C.GoBytes(dataPtr, C.int(length))
=======
func env_sha3(dataPtr *byte, length uint64, resultPtr unsafe.Pointer) {
	data := llvm2bytesRef(dataPtr, length)
>>>>>>> 079c59b9
	hash := crypto.Sha3(data)
	result := (*i256)(resultPtr)
	*result = hash2llvm(hash)
}

//export env_sstore
func env_sstore(vmPtr unsafe.Pointer, indexPtr unsafe.Pointer, valuePtr unsafe.Pointer) {
	vm := (*JitVm)(vmPtr)
	index := llvm2hash(bswap((*i256)(indexPtr)))
	value := llvm2hash(bswap((*i256)(valuePtr)))
	value = trim(value)
	if len(value) == 0 {
		prevValue := vm.env.State().GetState(vm.me.Address(), index)
		if len(prevValue) != 0 {
			vm.Env().State().Refund(vm.callerAddr, GasSStoreRefund)
		}
	}

	vm.env.State().SetState(vm.me.Address(), index, value)
}

//export env_sload
func env_sload(vmPtr unsafe.Pointer, indexPtr unsafe.Pointer, resultPtr unsafe.Pointer) {
	vm := (*JitVm)(vmPtr)
	index := llvm2hash(bswap((*i256)(indexPtr)))
	value := vm.env.State().GetState(vm.me.Address(), index)
	result := (*i256)(resultPtr)
	*result = hash2llvm(value)
	bswap(result)
}

//export env_balance
func env_balance(_vm unsafe.Pointer, _addr unsafe.Pointer, _result unsafe.Pointer) {
	vm := (*JitVm)(_vm)
	addr := llvm2hash((*i256)(_addr))
	balance := vm.Env().State().GetBalance(addr)
	result := (*i256)(_result)
	*result = big2llvm(balance)
}

//export env_blockhash
func env_blockhash(_vm unsafe.Pointer, _number unsafe.Pointer, _result unsafe.Pointer) {
	vm := (*JitVm)(_vm)
	number := llvm2big((*i256)(_number))
	result := (*i256)(_result)

	currNumber := vm.Env().BlockNumber()
	limit := big.NewInt(0).Sub(currNumber, big.NewInt(256))
	if number.Cmp(limit) >= 0 && number.Cmp(currNumber) < 0 {
		hash := vm.Env().GetHash(uint64(number.Int64()))
		*result = hash2llvm(hash)
	} else {
		*result = i256{}
	}
}

//export env_call
func env_call(_vm unsafe.Pointer, _gas unsafe.Pointer, _receiveAddr unsafe.Pointer, _value unsafe.Pointer, inDataPtr unsafe.Pointer, inDataLen uint64, outDataPtr *byte, outDataLen uint64, _codeAddr unsafe.Pointer) bool {
	vm := (*JitVm)(_vm)

	//fmt.Printf("env_call (depth %d)\n", vm.Env().Depth())

	defer func() {
		if r := recover(); r != nil {
			fmt.Printf("Recovered in env_call (depth %d, out %p %d): %s\n", vm.Env().Depth(), outDataPtr, outDataLen, r)
		}
	}()

	balance := vm.Env().State().GetBalance(vm.me.Address())
	value := llvm2big((*i256)(_value))

	if balance.Cmp(value) >= 0 {
		receiveAddr := llvm2hash((*i256)(_receiveAddr))
		inData := C.GoBytes(inDataPtr, C.int(inDataLen))
<<<<<<< HEAD
		outData := llvm2bytes(outDataPtr, outDataLen)
=======
		outData := llvm2bytesRef(outDataPtr, outDataLen)
>>>>>>> 079c59b9
		codeAddr := llvm2hash((*i256)(_codeAddr))
		llvmGas := (*i256)(_gas)
		gas := llvm2big(llvmGas)
		var out []byte
		var err error
		if bytes.Equal(codeAddr, receiveAddr) {
			out, err = vm.env.Call(vm.me, codeAddr, inData, gas, vm.price, value)
		} else {
			out, err = vm.env.CallCode(vm.me, codeAddr, inData, gas, vm.price, value)
		}
		*llvmGas = big2llvm(gas)
		if err == nil {
			copy(outData, out)
			return true
		}
	}

	return false
}

//export env_create
func env_create(_vm unsafe.Pointer, _gas unsafe.Pointer, _value unsafe.Pointer, initDataPtr unsafe.Pointer, initDataLen uint64, _result unsafe.Pointer) {
	vm := (*JitVm)(_vm)

	value := llvm2big((*i256)(_value))
	initData := C.GoBytes(initDataPtr, C.int(initDataLen)) // TODO: Unnecessary if low balance
	result := (*i256)(_result)
	*result = i256{}

	llvmGas := (*i256)(_gas)
	gas := llvm2big(llvmGas)

	ret, suberr, ref := vm.env.Create(vm.me, nil, initData, gas, vm.price, value)
	if suberr == nil {
		dataGas := big.NewInt(int64(len(ret))) // TODO: Nto the best design. env.Create can do it, it has the reference to gas counter
		dataGas.Mul(dataGas, GasCreateByte)
		gas.Sub(gas, dataGas)
		*result = hash2llvm(ref.Address())
	}
	*llvmGas = big2llvm(gas)
}

//export env_log
func env_log(_vm unsafe.Pointer, dataPtr unsafe.Pointer, dataLen uint64, _topic1 unsafe.Pointer, _topic2 unsafe.Pointer, _topic3 unsafe.Pointer, _topic4 unsafe.Pointer) {
	vm := (*JitVm)(_vm)

	data := C.GoBytes(dataPtr, C.int(dataLen))

	topics := make([][]byte, 0, 4)
	if _topic1 != nil {
		topics = append(topics, llvm2hash((*i256)(_topic1)))
	}
	if _topic2 != nil {
		topics = append(topics, llvm2hash((*i256)(_topic2)))
	}
	if _topic3 != nil {
		topics = append(topics, llvm2hash((*i256)(_topic3)))
	}
	if _topic4 != nil {
		topics = append(topics, llvm2hash((*i256)(_topic4)))
	}

	vm.Env().AddLog(state.NewLog(vm.me.Address(), topics, data))
}

//export env_extcode
func env_extcode(_vm unsafe.Pointer, _addr unsafe.Pointer, o_size *uint64) *byte {
	vm := (*JitVm)(_vm)
	addr := llvm2hash((*i256)(_addr))
	code := vm.Env().State().GetCode(addr)
	*o_size = uint64(len(code))
	return getDataPtr(code)
}<|MERGE_RESOLUTION|>--- conflicted
+++ resolved
@@ -3,20 +3,6 @@
 package vm
 
 /*
-<<<<<<< HEAD
-#include <stdint.h>
-#include <stdlib.h>
-
-struct evmjit_result
-{
-	int32_t  returnCode;
-	uint64_t returnDataSize;
-	void*    returnData;
-};
-
-struct evmjit_result evmjit_run(void* _data, void* _env);
-
-=======
 
 void* evmjit_create();
 int   evmjit_run(void* _jit, void* _data, void* _env);
@@ -24,7 +10,6 @@
 
 // Shared library evmjit (e.g. libevmjit.so) is expected to be installed in /usr/local/lib
 // More: https://github.com/ethereum/evmjit
->>>>>>> 079c59b9
 #cgo LDFLAGS: -levmjit
 */
 import "C"
@@ -49,34 +34,6 @@
 
 type i256 [32]byte
 
-<<<<<<< HEAD
-const (
-	Gas = iota
-	address
-	Caller
-	Origin
-	CallValue
-	CallDataSize
-	GasPrice
-	CoinBase
-	TimeStamp
-	Number
-	Difficulty
-	GasLimit
-	CodeSize
-
-	_size
-
-	ReturnDataOffset   = CallValue // Reuse 2 fields for return data reference
-	ReturnDataSize     = CallDataSize
-	SuicideDestAddress = address ///< Suicide balance destination address
-)
-
-type RuntimeData struct {
-	elems    [_size]i256
-	callData *byte
-	code     *byte
-=======
 type RuntimeData struct {
 	gas          int64
 	gasPrice     int64
@@ -93,7 +50,6 @@
 	timestamp    int64
 	code         *byte
 	codeSize     uint64
->>>>>>> 079c59b9
 }
 
 func hash2llvm(h []byte) i256 {
@@ -103,18 +59,11 @@
 }
 
 func llvm2hash(m *i256) []byte {
-<<<<<<< HEAD
-	if len(m) != 32 {
-		panic("I don't know Go!")
-	}
-	return C.GoBytes(unsafe.Pointer(m), 32)
-=======
 	return C.GoBytes(unsafe.Pointer(m), C.int(len(m)))
 }
 
 func llvm2hashRef(m *i256) []byte {
 	return (*[1 << 30]byte)(unsafe.Pointer(m))[:len(m):len(m)]
->>>>>>> 079c59b9
 }
 
 func address2llvm(addr []byte) i256 {
@@ -123,11 +72,8 @@
 	return n
 }
 
-<<<<<<< HEAD
-=======
 // bswap swap bytes of the 256-bit integer on LLVM side
 // TODO: Do not change memory on LLVM side, that can conflict with memory access optimizations
->>>>>>> 079c59b9
 func bswap(m *i256) *i256 {
 	for i, l := 0, len(m); i < l/2; i++ {
 		m[i], m[l-i-1] = m[l-i-1], m[i]
@@ -171,22 +117,14 @@
 	return n
 }
 
-<<<<<<< HEAD
-func llvm2bytes(data *byte, length uint64) []byte {
-=======
 // llvm2bytesRef creates a []byte slice that references byte buffer on LLVM side (as of that not controller by GC)
 // User must asure that referenced memory is available to Go until the data is copied or not needed any more
 func llvm2bytesRef(data *byte, length uint64) []byte {
->>>>>>> 079c59b9
 	if length == 0 {
 		return nil
 	}
 	if data == nil {
-<<<<<<< HEAD
-		panic("llvm2bytes: nil pointer to data")
-=======
 		panic("Unexpected nil data pointer")
->>>>>>> 079c59b9
 	}
 	return (*[1 << 30]byte)(unsafe.Pointer(data))[:length:length]
 }
@@ -208,15 +146,10 @@
 }
 
 func (self *JitVm) Run(me, caller ContextRef, code []byte, value, gas, price *big.Int, callData []byte) (ret []byte, err error) {
-<<<<<<< HEAD
-	self.env.SetDepth(self.env.Depth() + 1)
-
-=======
 	// TODO: depth is increased but never checked by VM. VM should not know about it at all.
 	self.env.SetDepth(self.env.Depth() + 1)
 
 	// TODO: Move it to Env.Call() or sth
->>>>>>> 079c59b9
 	if Precompiled[string(me.Address())] != nil {
 		// if it's address of precopiled contract
 		// fallback to standard VM
@@ -224,44 +157,6 @@
 		return stdVm.Run(me, caller, code, value, gas, price, callData)
 	}
 
-<<<<<<< HEAD
-	self.me = me // FIXME: Make sure Run() is not used more than once
-	self.callerAddr = caller.Address()
-	self.price = price
-
-	self.data.elems[Gas] = big2llvm(gas)
-	self.data.elems[address] = address2llvm(self.me.Address())
-	self.data.elems[Caller] = address2llvm(caller.Address())
-	self.data.elems[Origin] = address2llvm(self.env.Origin())
-	self.data.elems[CallValue] = big2llvm(value)
-	self.data.elems[CallDataSize] = big2llvm(big.NewInt(int64(len(callData)))) // TODO: Keep call data size as i64
-	self.data.elems[GasPrice] = big2llvm(price)
-	self.data.elems[CoinBase] = address2llvm(self.env.Coinbase())
-	self.data.elems[TimeStamp] = big2llvm(big.NewInt(self.env.Time())) // TODO: Keep timestamp as i64
-	self.data.elems[Number] = big2llvm(self.env.BlockNumber())
-	self.data.elems[Difficulty] = big2llvm(self.env.Difficulty())
-	self.data.elems[GasLimit] = big2llvm(self.env.GasLimit())
-	self.data.elems[CodeSize] = big2llvm(big.NewInt(int64(len(code)))) // TODO: Keep code size as i64
-	self.data.callData = getDataPtr(callData)
-	self.data.code = getDataPtr(code)
-
-	result := C.evmjit_run(unsafe.Pointer(&self.data), unsafe.Pointer(self))
-	//fmt.Printf("JIT result: %d\n", r)
-
-	if result.returnCode >= 100 {
-		err = errors.New("OOG from JIT")
-		gas.SetInt64(0) // Set gas to 0, JIT does not bother
-	} else {
-		gasLeft := llvm2big(&self.data.elems[Gas]) // TODO: Set value directly to gas instance
-		gas.Set(gasLeft)
-		if result.returnCode == 1 { // RETURN
-			ret = C.GoBytes(result.returnData, C.int(result.returnDataSize))
-			C.free(result.returnData)
-		} else if result.returnCode == 2 { // SUICIDE
-			state := self.Env().State()
-			receiverAddr := llvm2hash(bswap(&self.data.elems[address]))
-			receiverAddr = trim(receiverAddr) // TODO: trim all zeros or subslice 160bits?
-=======
 	if self.me != nil {
 		panic("JitVm.Run() can be called only once per JitVm instance")
 	}
@@ -300,19 +195,14 @@
 			// TODO: Suicide support logic should be moved to Env to be shared by VM implementations
 			state := self.Env().State()
 			receiverAddr := llvm2hashRef(bswap(&self.data.address))
->>>>>>> 079c59b9
 			receiver := state.GetOrNewStateObject(receiverAddr)
 			balance := state.GetBalance(me.Address())
 			receiver.AddAmount(balance)
 			state.Delete(me.Address())
 		}
 	}
-<<<<<<< HEAD
-
-=======
 	
 	C.evmjit_destroy(jit);
->>>>>>> 079c59b9
 	return
 }
 
@@ -329,13 +219,8 @@
 }
 
 //export env_sha3
-<<<<<<< HEAD
-func env_sha3(dataPtr unsafe.Pointer, length uint64, resultPtr unsafe.Pointer) {
-	data := C.GoBytes(dataPtr, C.int(length))
-=======
 func env_sha3(dataPtr *byte, length uint64, resultPtr unsafe.Pointer) {
 	data := llvm2bytesRef(dataPtr, length)
->>>>>>> 079c59b9
 	hash := crypto.Sha3(data)
 	result := (*i256)(resultPtr)
 	*result = hash2llvm(hash)
@@ -410,11 +295,7 @@
 	if balance.Cmp(value) >= 0 {
 		receiveAddr := llvm2hash((*i256)(_receiveAddr))
 		inData := C.GoBytes(inDataPtr, C.int(inDataLen))
-<<<<<<< HEAD
-		outData := llvm2bytes(outDataPtr, outDataLen)
-=======
 		outData := llvm2bytesRef(outDataPtr, outDataLen)
->>>>>>> 079c59b9
 		codeAddr := llvm2hash((*i256)(_codeAddr))
 		llvmGas := (*i256)(_gas)
 		gas := llvm2big(llvmGas)
